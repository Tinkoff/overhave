CODE = overhave
VENV ?= .venv
WORK_DIR ?= .
<<<<<<< HEAD
MIN_COVERAGE ?= 83.4
=======
MIN_COVERAGE ?= 82.2
>>>>>>> 31c00109
BUILD_DIR ?= dist

DOCS_DIR ?= docs
DOCS_BUILD_DIR ?= _build
DOCS_BUILDER ?= html
DOCS_INCLUDES_DIR = $(DOCS_DIR)/includes
DOCS_REFERENCES_DIR = $(DOCS_INCLUDES_DIR)/_references
SPHINXAPIDOC_OPTS = -f -d 3 --ext-autodoc

ALL = $(CODE) $(DOCS_DIR) tests demo

pre-init:
	sudo apt install python3.8 python3.8-venv python3.8-dev python3.8-distutils gcc\
        libsasl2-dev libldap2-dev libssl-dev libpq-dev g++ libgnutls28-dev

pre-init-mac:
	brew install python@3.8
	brew install openldap
	brew install openssl
	brew install libpq
	brew install gnutls

init:
	python3.8 -m venv $(VENV)
	$(VENV)/bin/python -m pip install --upgrade pip
	$(VENV)/bin/python -m pip install poetry
	$(VENV)/bin/poetry install

precommit-install:
	@git init
	echo '#!/bin/sh\nmake lint\n' > .git/hooks/pre-commit
	chmod +x .git/hooks/pre-commit

test:
	$(VENV)/bin/poetry run pytest -n auto --cov=$(CODE) --cov-fail-under=$(MIN_COVERAGE)

lint:
	$(VENV)/bin/poetry run black --check $(ALL)
	$(VENV)/bin/poetry run flake8 --jobs 4 --statistics $(ALL)
	$(VENV)/bin/poetry run mypy $(ALL)
	$(VENV)/bin/poetry run pytest --dead-fixtures --dup-fixtures

pretty:
	$(VENV)/bin/poetry run isort $(ALL)
	$(VENV)/bin/poetry run black $(ALL)

tag:
	git tag $(TAG)
	git push origin $(TAG)

publish:
	$(VENV)/bin/poetry config pypi-token.pypi $(PYPI_TOKEN)
	$(VENV)/bin/poetry publish --build

build-docs:
	sphinx-apidoc -o $(DOCS_REFERENCES_DIR) $(CODE) $(SPHINXAPIDOC_OPTS)
	sphinx-build $(DOCS_DIR) $(DOCS_BUILD_DIR)/$(DOCS_BUILDER) -j 4 -b $(DOCS_BUILDER) -a -q -W
	@echo "Docs build finished. The results have been placed in '$(DOCS_BUILD_DIR)/$(DOCS_BUILDER)'"

check-package:
	$(VENV)/bin/poetry run twine check $(WORK_DIR)/$(BUILD_DIR)/*

check: test lint check-package build-docs

clear:
	rm -rf ./.mypy_cache
	rm -rf ./.pytest_cache
	rm -rf ./$(BUILD_DIR)
	rm -rf ./$(DOCS_BUILD_DIR)
	rm -rf ./$(DOCS_REFERENCES_DIR)
	rm ./.coverage*

build-docker:
	docker-compose build base
	docker-compose build code

test-docker: build-docker
	docker-compose run code<|MERGE_RESOLUTION|>--- conflicted
+++ resolved
@@ -1,11 +1,8 @@
 CODE = overhave
 VENV ?= .venv
 WORK_DIR ?= .
-<<<<<<< HEAD
+
 MIN_COVERAGE ?= 83.4
-=======
-MIN_COVERAGE ?= 82.2
->>>>>>> 31c00109
 BUILD_DIR ?= dist
 
 DOCS_DIR ?= docs

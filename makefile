--- conflicted
+++ resolved
@@ -1,11 +1,7 @@
 CODE = overhave
 VENV ?= .venv
 WORK_DIR ?= .
-<<<<<<< HEAD
-MIN_COVERAGE ?= 80.2
-=======
-MIN_COVERAGE ?= 83.2
->>>>>>> a2809a2c
+MIN_COVERAGE ?= 80.7
 BUILD_DIR ?= dist
 
 DOCS_DIR ?= docs

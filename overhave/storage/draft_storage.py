--- conflicted
+++ resolved
@@ -17,27 +17,19 @@
 
     @staticmethod
     @abc.abstractmethod
-<<<<<<< HEAD
     def get_drafts_by_feature_id(feature_id: int) -> List[DraftModel]:
-=======
-    def save_draft(self, test_run_id: int, published_by: str, status: DraftStatus) -> int:
->>>>>>> 396422be
         pass
 
     @staticmethod
     @abc.abstractmethod
-<<<<<<< HEAD
-    def save_draft(test_run_id: int, published_by: str) -> int:
-=======
-    def save_response(
-        self, draft_id: int, pr_url: str, published_at: datetime, status: DraftStatus, traceback: Optional[str] = None
-    ) -> None:
->>>>>>> 396422be
+    def save_draft(test_run_id: int, published_by: str, status: DraftStatus) -> int:
         pass
 
     @staticmethod
     @abc.abstractmethod
-    def save_response(draft_id: int, pr_url: str, published_at: datetime, opened: bool) -> None:
+    def save_response(
+        draft_id: int, pr_url: str, published_at: datetime, status: DraftStatus, traceback: Optional[str] = None
+    ) -> None:
         pass
 
     @staticmethod
@@ -73,7 +65,6 @@
                 return cast(DraftModel, DraftModel.from_orm(draft))
             return None
 
-<<<<<<< HEAD
     @staticmethod
     def get_drafts_by_feature_id(feature_id: int) -> List[DraftModel]:
         draft_model_list: List[DraftModel] = []
@@ -84,10 +75,7 @@
         return draft_model_list
 
     @staticmethod
-    def save_draft(test_run_id: int, published_by: str) -> int:
-=======
-    def save_draft(self, test_run_id: int, published_by: str, status: DraftStatus) -> int:
->>>>>>> 396422be
+    def save_draft(test_run_id: int, published_by: str, status: DraftStatus) -> int:
         with db.create_session() as session:
             try:
                 draft = session.query(db.Draft).as_unique(
@@ -99,14 +87,10 @@
             session.flush()
             return cast(int, draft.id)
 
-<<<<<<< HEAD
     @staticmethod
-    def save_response(draft_id: int, pr_url: str, published_at: datetime, opened: bool) -> None:
-=======
     def save_response(
-        self, draft_id: int, pr_url: str, published_at: datetime, status: DraftStatus, traceback: Optional[str] = None
+        draft_id: int, pr_url: str, published_at: datetime, status: DraftStatus, traceback: Optional[str] = None
     ) -> None:
->>>>>>> 396422be
         with db.create_session() as session:
             draft: db.Draft = session.query(db.Draft).get(draft_id)
             draft.pr_url = pr_url

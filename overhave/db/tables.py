--- conflicted
+++ resolved
@@ -8,12 +8,7 @@
 from sqlalchemy import orm as so
 
 from overhave.db.base import BaseTable, PrimaryKeyMixin, PrimaryKeyWithoutDateMixin, metadata
-<<<<<<< HEAD
-from overhave.db.statuses import EmulationStatus, TestReportStatus, TestRunStatus
-=======
 from overhave.db.statuses import DraftStatus, EmulationStatus, TestReportStatus, TestRunStatus
-from overhave.db.types import ARRAY_TYPE, DATETIME_TYPE, INT_TYPE, LONG_STR_TYPE, SHORT_STR_TYPE, TEXT_TYPE
->>>>>>> 396422be
 from overhave.db.users import UserRole
 
 tags_association_table = sa.Table(
@@ -134,23 +129,14 @@
 
     __query_cls__ = DraftQuery
 
-<<<<<<< HEAD
     feature_id = sa.Column(sa.Integer(), sa.ForeignKey(Feature.id), nullable=False, index=True)
     test_run_id = sa.Column(sa.Integer(), sa.ForeignKey(TestRun.id), nullable=False)
     text = sa.Column(sa.Text(), doc="Released scenario text")
     pr_url = sa.Column(sa.String(), doc="Absolute pull-request URL", nullable=True)
     published_by = sa.Column(sa.String(), sa.ForeignKey(UserRole.login), doc="Draft publisher login", nullable=False)
     published_at = sa.Column(sa.DateTime(timezone=True), doc="Publication time")
-=======
-    feature_id = sa.Column(INT_TYPE, sa.ForeignKey(Feature.id), nullable=False, index=True)
-    test_run_id = sa.Column(INT_TYPE, sa.ForeignKey(TestRun.id), nullable=False)
-    text = sa.Column(TEXT_TYPE, doc="Released scenario text")
-    pr_url = sa.Column(sa.Text, doc="Absolute pull-request URL", nullable=True)
-    published_by = sa.Column(SHORT_STR_TYPE, sa.ForeignKey(UserRole.login), doc="Draft publisher login", nullable=False)
-    published_at = sa.Column(DATETIME_TYPE, doc="Publication time")
-    traceback = sa.Column(TEXT_TYPE, doc="Text storage for error traceback", nullable=True)
+    traceback = sa.Column(sa.Text(), doc="Text storage for error traceback", nullable=True)
     status = sa.Column(sa.Enum(DraftStatus), doc="Version publishing status", nullable=False)
->>>>>>> 396422be
 
     feature = so.relationship(Feature, backref=so.backref("versions", cascade="all, delete-orphan"))
 
@@ -159,11 +145,12 @@
     def __html__(self) -> str:
         return f'<a href="{url_for("draft.details_view", id=self.id)}">Draft: {self.id}</a>'
 
-    def __init__(self, feature_id: int, test_run_id: int, text: str, published_by: str) -> None:
+    def __init__(self, feature_id: int, test_run_id: int, text: str, published_by: str, status: DraftStatus) -> None:
         self.feature_id = feature_id
         self.test_run_id = test_run_id
         self.text = text
         self.published_by = published_by
+        self.status = status
 
 
 @su.generic_repr("id", "name", "created_by")

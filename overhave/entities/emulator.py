--- conflicted
+++ resolved
@@ -53,16 +53,13 @@
     def _initiate(self, emulation_run: EmulationRunModel) -> None:
         cmd_from_user = emulation_run.emulation.command.strip()
         self._check_dangerous(cmd_from_user)
-        if self._settings.emulation_base_cmd is not None:
-            emulation_base_cmd = self._settings.emulation_base_cmd.format(
-                feature_type=emulation_run.emulation.test_user.feature_type.name
-            ).split(" ")
-<<<<<<< HEAD
 
         if not isinstance(self._settings.emulation_base_cmd, str):
             raise EmulationNotEnabledError(_EMULATION_NOT_ENABLED_MSG)
-=======
->>>>>>> 9301862e
+
+        emulation_base_cmd = self._settings.emulation_base_cmd.format(
+            feature_type=emulation_run.emulation.test_user.feature_type.name
+        ).split(" ")
 
         emulation_cmd = (
             [self._settings.emulation_core_path]

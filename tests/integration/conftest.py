from datetime import datetime
from typing import cast
from uuid import uuid1

import allure
import pytest
from _pytest.fixtures import FixtureRequest
from faker import Faker
from pydantic import SecretStr

from overhave import OverhaveEmulationSettings, db
<<<<<<< HEAD
from overhave.db import EmulationRun, DraftStatus
=======
>>>>>>> af3b0265
from overhave.storage import (
    EmulationModel,
    EmulationRunModel,
    EmulationStorage,
    FeatureModel,
    FeatureTypeModel,
    ScenarioModel,
    ScenarioStorage,
    SystemUserGroupStorage,
    SystemUserModel,
    SystemUserStorage,
    TagModel,
    TestRunStorage,
    TestUserModel,
    TestUserSpecification,
    TestUserStorage, DraftStorage, FeatureStorage, DraftModel,
)
from overhave.utils import get_current_time
from tests.db_utils import create_test_session


@pytest.fixture(scope="module")
def test_system_user_storage() -> SystemUserStorage:
    return SystemUserStorage()


@pytest.fixture(scope="module")
def test_system_user_group_storage() -> SystemUserGroupStorage:
    return SystemUserGroupStorage()


@pytest.fixture(scope="module")
def test_user_storage() -> TestUserStorage:
    return TestUserStorage()


@pytest.fixture(scope="module")
def test_scenario_storage() -> ScenarioStorage:
    return ScenarioStorage()


@pytest.fixture(scope="module")
def test_run_storage() -> TestRunStorage:
    return TestRunStorage()

@pytest.fixture(scope="class")
def test_draft_storage() -> DraftStorage:
    return DraftStorage()

@pytest.fixture(scope="class")
def test_feature_storage() -> FeatureStorage:
    return FeatureStorage()


@pytest.fixture(scope="module")
def test_emulation_storage(emulation_settings: OverhaveEmulationSettings) -> EmulationStorage:
    return EmulationStorage(emulation_settings)


@pytest.fixture()
def test_feature_type(database: None, faker: Faker) -> FeatureTypeModel:
    with create_test_session() as session:
        feature_type = db.FeatureType(name=cast(str, faker.word()))
        session.add(feature_type)
        session.flush()
        return cast(FeatureTypeModel, FeatureTypeModel.from_orm(feature_type))


@pytest.fixture()
def test_user_role(request: FixtureRequest) -> db.Role:
    if hasattr(request, "param"):
        return request.param
    raise NotImplementedError


@pytest.fixture()
def test_system_user(
    test_system_user_storage: SystemUserStorage, database: None, faker: Faker, test_user_role: db.Role
) -> SystemUserModel:
    with create_test_session():
        return test_system_user_storage.create_user(
            login=faker.word(), password=SecretStr(faker.word()), role=test_user_role
        )


@pytest.fixture()
def test_specification() -> TestUserSpecification:
    return TestUserSpecification({"test": "value"})


@pytest.fixture()
def testuser_allow_update(request: FixtureRequest) -> bool:
    if hasattr(request, "param"):
        return request.param
    return False


@pytest.fixture()
def test_testuser(
    test_system_user: SystemUserModel,
    faker: Faker,
    test_feature_type,
    test_specification: TestUserSpecification,
    testuser_allow_update: bool,
) -> TestUserModel:
    with create_test_session() as session:
        test_user = db.TestUser(
            feature_type_id=test_feature_type.id,
            key=cast(str, faker.word()),
            name=cast(str, faker.word()),
            created_by=test_system_user.login,
            specification=test_specification,
            allow_update=testuser_allow_update,
        )
        session.add(test_user)
        session.flush()
        return cast(TestUserModel, TestUserModel.from_orm(test_user))


@pytest.fixture()
def test_tag(test_system_user: SystemUserModel, faker: Faker) -> TagModel:
    with create_test_session() as session:
        tag = db.Tags(value=faker.word(), created_by=test_system_user.login)
        session.add(tag)
        session.flush()
        return cast(TagModel, TagModel.from_orm(tag))


@pytest.fixture()
def test_severity(request: FixtureRequest) -> allure.severity_level:
    if hasattr(request, "param"):
        return request.param
    raise NotImplementedError


@pytest.fixture()
def test_feature(
    test_system_user: SystemUserModel,
    test_feature_type: FeatureTypeModel,
    test_severity: allure.severity_level,
    faker: Faker,
) -> FeatureModel:
    with create_test_session() as session:
        feature = db.Feature(
            name=faker.word(),
            author=test_system_user.login,
            type_id=test_feature_type.id,
            task=[faker.word()[:11]],
            file_path=f"{faker.word()}/{faker.word()}",
            severity=test_severity,
            last_edited_at=get_current_time(),
            last_edited_by=test_system_user.login,
        )
        session.add(feature)
        session.flush()
        return cast(FeatureModel, FeatureModel.from_orm(feature))


@pytest.fixture()
def test_features(
    test_system_user: SystemUserModel,
    test_feature_type: FeatureTypeModel,
    test_severity: allure.severity_level,
    faker: Faker,
    num_features: int = 2,
) -> list[FeatureModel]:
    features = []
    with create_test_session() as session:
        for x in range(num_features):
            feature = db.Feature(
                name=faker.word(),
                author=test_system_user.login,
                type_id=test_feature_type.id,
                task=[faker.word()[:11]],
                file_path=f"{faker.word()}/{faker.word()}",
                severity=test_severity,
                last_edited_at=get_current_time(),
                last_edited_by=test_system_user.login,
            )
            session.add(feature)
            session.flush()
            features.append(cast(FeatureModel, FeatureModel.from_orm(feature)))
    return features


@pytest.fixture()
def test_feature_with_tag(test_feature: FeatureModel, test_tag: TagModel) -> FeatureModel:
    with create_test_session() as session:
        tag = session.query(db.Tags).filter(db.Tags.id == test_tag.id).one()
        feature = session.query(db.Feature).filter(db.Feature.id == test_feature.id).one()
        feature.feature_tags.append(tag)
        session.flush()
        return cast(FeatureModel, FeatureModel.from_orm(feature))


@pytest.fixture()
def test_features_with_tag(test_features: list[FeatureModel], test_tag: TagModel) -> list[FeatureModel]:
    features = []
    with create_test_session() as session:
        tag = session.query(db.Tags).filter(db.Tags.id == test_tag.id).one()
        for test_feature in test_features:
            feature = session.query(db.Feature).filter(db.Feature.id == test_feature.id).one()
            feature.feature_tags.append(tag)
            session.flush()
            features.append(cast(FeatureModel, FeatureModel.from_orm(feature)))
    return features


@pytest.fixture()
def test_scenario(test_feature: FeatureModel, faker: Faker) -> ScenarioModel:
    with create_test_session() as session:
        db_scenario = db.Scenario(feature_id=test_feature.id, text=faker.word())
        session.add(db_scenario)
        session.flush()
        return cast(ScenarioModel, ScenarioModel.from_orm(db_scenario))


@pytest.fixture()
def test_created_test_run_id(
    test_run_storage: TestRunStorage,
    test_feature: FeatureModel,
    test_scenario: ScenarioModel,
) -> int:
    with create_test_session():
        return test_run_storage.create_testrun(test_scenario.id, test_feature.author)


@pytest.fixture()
def test_scenarios(test_features: list[FeatureModel], faker: Faker) -> list[ScenarioModel]:
    scenarios = []
    with create_test_session() as session:
        for test_feature in test_features:
            db_scenario = db.Scenario(feature_id=test_feature.id, text=faker.word())
            session.add(db_scenario)
            session.flush()
        scenarios.append(cast(ScenarioModel, ScenarioModel.from_orm(db_scenario)))
    return scenarios


@pytest.fixture()
def test_report() -> str:
    return uuid1().hex


@pytest.fixture()
def test_emulation(test_system_user: SystemUserModel, test_testuser, faker: Faker) -> EmulationModel:
    with create_test_session() as session:
        emulation = db.Emulation(
            name=cast(str, faker.word()),
            command=cast(str, faker.word()),
            test_user_id=test_testuser.id,
            created_by=test_system_user.login,
        )
        session.add(emulation)
        session.flush()
        return cast(EmulationModel, EmulationModel.from_orm(emulation))


@pytest.fixture()
<<<<<<< HEAD
def test_emulation_run(
    test_emulation_storage: EmulationStorage, test_system_user: SystemUserModel, test_emulation: EmulationModel
) -> EmulationRun:
    with create_test_session():
        return test_emulation_storage.create_emulation_run(
            emulation_id=test_emulation.id, initiated_by=test_system_user.login
        )

@pytest.fixture()
def test_draft(
    faker: Faker, test_scenario: ScenarioModel, test_created_test_run_id: int, test_system_user: SystemUserModel
) -> DraftModel:
    with create_test_session() as session:
        draft: db.Draft = db.Draft(
            feature_id=test_scenario.feature_id,
            test_run_id=test_created_test_run_id,
            text=test_scenario.text,
            published_by=test_system_user.login,
            status=DraftStatus.CREATED,
        )
        draft.pr_url = faker.word()
        draft.published_at = datetime.datetime.now()
        session.add(draft)
        session.flush()
        return cast(DraftModel, DraftModel.from_orm(draft))
=======
def test_emulation_run(test_system_user: SystemUserModel, test_emulation: EmulationModel) -> EmulationRunModel:
    with create_test_session() as session:
        emulation_run = db.EmulationRun(
            emulation_id=test_emulation.id,
            initiated_by=test_system_user.login,
            port=5000,
            status=db.EmulationStatus.CREATED,
        )
        session.add(emulation_run)
        session.flush()
        return EmulationRunModel.from_orm(emulation_run)


@pytest.fixture(scope="module")
def envs_for_mock() -> dict[str, str | None]:
    return {
        "OVERHAVE_EMULATION_BASE_CMD": "overhave emulate",
    }


@pytest.fixture(scope="module")
def mock_default_value() -> str:
    return ""


@pytest.fixture(scope="module")
def emulation_settings(mock_envs: None) -> OverhaveEmulationSettings:
    return OverhaveEmulationSettings()
>>>>>>> af3b0265
<|MERGE_RESOLUTION|>--- conflicted
+++ resolved
@@ -9,10 +9,7 @@
 from pydantic import SecretStr
 
 from overhave import OverhaveEmulationSettings, db
-<<<<<<< HEAD
 from overhave.db import EmulationRun, DraftStatus
-=======
->>>>>>> af3b0265
 from overhave.storage import (
     EmulationModel,
     EmulationRunModel,
@@ -272,14 +269,34 @@
 
 
 @pytest.fixture()
-<<<<<<< HEAD
-def test_emulation_run(
-    test_emulation_storage: EmulationStorage, test_system_user: SystemUserModel, test_emulation: EmulationModel
-) -> EmulationRun:
-    with create_test_session():
-        return test_emulation_storage.create_emulation_run(
-            emulation_id=test_emulation.id, initiated_by=test_system_user.login
-        )
+def test_emulation_run(test_system_user: SystemUserModel, test_emulation: EmulationModel) -> EmulationRunModel:
+    with create_test_session() as session:
+        emulation_run = db.EmulationRun(
+            emulation_id=test_emulation.id,
+            initiated_by=test_system_user.login,
+            port=5000,
+            status=db.EmulationStatus.CREATED,
+        )
+        session.add(emulation_run)
+        session.flush()
+        return EmulationRunModel.from_orm(emulation_run)
+
+
+@pytest.fixture(scope="module")
+def envs_for_mock() -> dict[str, str | None]:
+    return {
+        "OVERHAVE_EMULATION_BASE_CMD": "overhave emulate",
+    }
+
+
+@pytest.fixture(scope="module")
+def mock_default_value() -> str:
+    return ""
+
+
+@pytest.fixture(scope="module")
+def emulation_settings(mock_envs: None) -> OverhaveEmulationSettings:
+    return OverhaveEmulationSettings()
 
 @pytest.fixture()
 def test_draft(
@@ -297,34 +314,4 @@
         draft.published_at = datetime.datetime.now()
         session.add(draft)
         session.flush()
-        return cast(DraftModel, DraftModel.from_orm(draft))
-=======
-def test_emulation_run(test_system_user: SystemUserModel, test_emulation: EmulationModel) -> EmulationRunModel:
-    with create_test_session() as session:
-        emulation_run = db.EmulationRun(
-            emulation_id=test_emulation.id,
-            initiated_by=test_system_user.login,
-            port=5000,
-            status=db.EmulationStatus.CREATED,
-        )
-        session.add(emulation_run)
-        session.flush()
-        return EmulationRunModel.from_orm(emulation_run)
-
-
-@pytest.fixture(scope="module")
-def envs_for_mock() -> dict[str, str | None]:
-    return {
-        "OVERHAVE_EMULATION_BASE_CMD": "overhave emulate",
-    }
-
-
-@pytest.fixture(scope="module")
-def mock_default_value() -> str:
-    return ""
-
-
-@pytest.fixture(scope="module")
-def emulation_settings(mock_envs: None) -> OverhaveEmulationSettings:
-    return OverhaveEmulationSettings()
->>>>>>> af3b0265
+        return cast(DraftModel, DraftModel.from_orm(draft))
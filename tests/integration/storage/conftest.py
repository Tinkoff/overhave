from typing import cast

import pytest
from _pytest.fixtures import FixtureRequest
from faker import Faker

from overhave import db
from overhave.entities.converters import (
    EmulationModel,
    FeatureModel,
    FeatureTypeModel,
    ScenarioModel,
    SystemUserModel,
    TestUserModel,
)
from overhave.entities.settings import OverhaveEmulationSettings
from overhave.storage.emulation import EmulationStorage
from overhave.storage.feature_type import FeatureTypeStorage


@pytest.fixture(scope="class")
def test_emulation_settings() -> OverhaveEmulationSettings:
    return OverhaveEmulationSettings()


@pytest.fixture(scope="class")
def test_emulation_storage(test_emulation_settings: OverhaveEmulationSettings) -> EmulationStorage:
    return EmulationStorage(test_emulation_settings)


@pytest.fixture()
def test_feature_type(database: None, faker: Faker) -> db.FeatureType:
    with db.create_session() as session:
        feature_type = db.FeatureType(name=cast(str, faker.word()))
        session.add(feature_type)
        session.flush()
        return cast(FeatureTypeModel, FeatureTypeModel.from_orm(feature_type))


@pytest.fixture()
def test_user_role(request: FixtureRequest) -> db.Role:
    if hasattr(request, "param"):
        return request.param
    raise NotImplementedError


@pytest.fixture()
def test_system_user(faker: Faker, test_user_role: db.Role) -> SystemUserModel:
    with db.create_session() as session:
        app_user = db.UserRole(login=faker.word(), password=faker.word(), role=test_user_role)
        session.add(app_user)
        session.flush()
        return cast(SystemUserModel, SystemUserModel.from_orm(app_user))


@pytest.fixture()
def test_user(test_system_user: SystemUserModel, faker: Faker, test_feature_type) -> TestUserModel:
    with db.create_session() as session:
        test_user = db.TestUser(
            feature_type_id=test_feature_type.id, name=cast(str, faker.word()), created_by=test_system_user.login
        )
        session.add(test_user)
        session.flush()
        return cast(TestUserModel, TestUserModel.from_orm(test_user))


@pytest.fixture()
def test_emulation(test_system_user: SystemUserModel, test_user: TestUserModel, faker: Faker) -> EmulationModel:
    with db.create_session() as session:
        emulation = db.Emulation(
            name=cast(str, faker.word()),
            command=cast(str, faker.word()),
            test_user_id=test_user.id,
            created_by=test_system_user.login,
        )
        session.add(emulation)
        session.flush()
        return cast(EmulationModel, EmulationModel.from_orm(emulation))


<<<<<<< HEAD
@pytest.fixture()
def test_feature(faker: Faker, test_system_user: SystemUserModel, feature_type: FeatureTypeModel) -> FeatureModel:
    with db.create_session() as session:
        feature = db.Feature(
            name=faker.word(),
            author=test_system_user.login,
            type_id=feature_type.id,
            task=[faker.sentence()],
            last_edited_by=test_system_user.login,
            released=False,
        )
        session.add(feature)
        session.flush()
        return cast(FeatureModel, feature)


@pytest.fixture()
def test_scenario(faker: Faker, test_feature: FeatureModel) -> ScenarioModel:
    with db.create_session() as session:
        scenario = db.Scenario(feature_id=test_feature.id, text=faker.sentence())
        session.add(scenario)
        session.flush()
        return cast(ScenarioModel, scenario)
=======
@pytest.fixture(scope="class")
def test_feature_type_storage():
    return FeatureTypeStorage()
>>>>>>> 2197e3ac
<|MERGE_RESOLUTION|>--- conflicted
+++ resolved
@@ -78,7 +78,6 @@
         return cast(EmulationModel, EmulationModel.from_orm(emulation))
 
 
-<<<<<<< HEAD
 @pytest.fixture()
 def test_feature(faker: Faker, test_system_user: SystemUserModel, feature_type: FeatureTypeModel) -> FeatureModel:
     with db.create_session() as session:
@@ -102,8 +101,8 @@
         session.add(scenario)
         session.flush()
         return cast(ScenarioModel, scenario)
-=======
+
+
 @pytest.fixture(scope="class")
 def test_feature_type_storage():
     return FeatureTypeStorage()
->>>>>>> 2197e3ac

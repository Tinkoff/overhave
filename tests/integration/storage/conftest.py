import datetime
import socket
from typing import cast
from unittest import mock
from uuid import uuid1

import pytest
from _pytest.fixtures import FixtureRequest
from faker import Faker
from pydantic import SecretStr

from overhave import db
from overhave.db import DraftStatus
from overhave.entities.converters import (
    DraftModel,
    EmulationModel,
    FeatureModel,
    FeatureTypeModel,
    ScenarioModel,
    SystemUserModel,
    TestUserModel,
)
from overhave.entities.settings import OverhaveEmulationSettings
from overhave.storage import (
    DraftStorage,
    EmulationStorage,
    FeatureStorage,
    FeatureTypeStorage,
    SystemUserStorage,
    TestRunStorage,
)


@pytest.fixture(scope="module")
def socket_mock() -> mock.MagicMock:
    with mock.patch("socket.socket", return_value=mock.create_autospec(socket.socket)) as mocked_socket:
        yield mocked_socket


@pytest.fixture(scope="class")
def test_emulation_settings() -> OverhaveEmulationSettings:
    return OverhaveEmulationSettings()


@pytest.fixture(scope="class")
def test_emulation_storage(
    socket_mock: mock.MagicMock, test_emulation_settings: OverhaveEmulationSettings
) -> EmulationStorage:
    return EmulationStorage(test_emulation_settings)


@pytest.fixture()
def test_feature_type(database: None, faker: Faker) -> db.FeatureType:
    with db.create_session() as session:
        feature_type = db.FeatureType(name=cast(str, faker.word()))
        session.add(feature_type)
        session.flush()
        return cast(FeatureTypeModel, FeatureTypeModel.from_orm(feature_type))


@pytest.fixture()
def test_user_role(request: FixtureRequest) -> db.Role:
    if hasattr(request, "param"):
        return request.param
    raise NotImplementedError


@pytest.fixture()
def test_system_user(
    test_system_user_storage: SystemUserStorage, database: None, faker: Faker, test_user_role: db.Role
) -> SystemUserModel:
    return test_system_user_storage.create_user(
        login=faker.word(), password=SecretStr(faker.word()), role=test_user_role
    )


@pytest.fixture()
def test_testuser(test_system_user: SystemUserModel, faker: Faker, test_feature_type) -> TestUserModel:
    with db.create_session() as session:
        test_user = db.TestUser(
            feature_type_id=test_feature_type.id, name=cast(str, faker.word()), created_by=test_system_user.login
        )
        session.add(test_user)
        session.flush()
        return cast(TestUserModel, TestUserModel.from_orm(test_user))


@pytest.fixture()
def test_emulation(test_system_user: SystemUserModel, test_testuser, faker: Faker) -> EmulationModel:
    with db.create_session() as session:
        emulation = db.Emulation(
            name=cast(str, faker.word()),
            command=cast(str, faker.word()),
            test_user_id=test_testuser.id,
            created_by=test_system_user.login,
        )
        session.add(emulation)
        session.flush()
        return cast(EmulationModel, EmulationModel.from_orm(emulation))


@pytest.fixture(scope="class")
def test_test_run_storage() -> TestRunStorage:
    return TestRunStorage()


@pytest.fixture(scope="class")
def test_feature_storage() -> FeatureStorage:
    return FeatureStorage()


@pytest.fixture(scope="class")
def test_feature_type_storage() -> FeatureTypeStorage:
    return FeatureTypeStorage()


@pytest.fixture()
def test_feature(faker: Faker, test_system_user: SystemUserModel, test_feature_type: FeatureTypeModel) -> FeatureModel:
    with db.create_session() as session:
        feature = db.Feature(
            name=faker.word(),
            author=test_system_user.login,
            type_id=test_feature_type.id,
            task=[faker.word()[:11]],
            file_path=f"{faker.word()}/{faker.word()}",
        )
        session.add(feature)
        session.flush()
        return cast(FeatureModel, FeatureModel.from_orm(feature))


@pytest.fixture()
def test_scenario(test_feature: FeatureModel, faker: Faker) -> ScenarioModel:
    with db.create_session() as session:
        db_scenario = db.Scenario(feature_id=test_feature.id, text=faker.word())
        session.add(db_scenario)
        session.flush()
        return cast(ScenarioModel, ScenarioModel.from_orm(db_scenario))


@pytest.fixture(scope="class")
def test_report() -> str:
    return uuid1().hex


@pytest.fixture()
def test_created_test_run_id(
    test_test_run_storage: TestRunStorage, test_scenario: ScenarioModel, test_feature: FeatureModel
) -> int:
    return test_test_run_storage.create_test_run(test_scenario.id, test_feature.author)


@pytest.fixture(scope="class")
def test_draft_storage() -> DraftStorage:
    return DraftStorage()


@pytest.fixture()
def test_draft(
    faker: Faker, test_feature: FeatureModel, test_created_test_run_id: int, test_system_user: SystemUserModel
) -> DraftModel:
    with db.create_session() as session:
        draft: db.Draft = db.Draft(
            feature_id=test_feature.id,
            test_run_id=test_created_test_run_id,
            text=faker.word(),
            published_by=test_system_user.login,
<<<<<<< HEAD
=======
            published_at=datetime.datetime.now(),
            status=DraftStatus.REQUESTED,
>>>>>>> 396422be
        )
        draft.pr_url = faker.word()
        draft.published_at = datetime.datetime.now()
        session.add(draft)
        session.flush()
        return cast(DraftModel, DraftModel.from_orm(draft))<|MERGE_RESOLUTION|>--- conflicted
+++ resolved
@@ -165,11 +165,7 @@
             test_run_id=test_created_test_run_id,
             text=faker.word(),
             published_by=test_system_user.login,
-<<<<<<< HEAD
-=======
-            published_at=datetime.datetime.now(),
             status=DraftStatus.REQUESTED,
->>>>>>> 396422be
         )
         draft.pr_url = faker.word()
         draft.published_at = datetime.datetime.now()
